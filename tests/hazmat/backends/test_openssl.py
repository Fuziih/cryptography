# Licensed under the Apache License, Version 2.0 (the "License");
# you may not use this file except in compliance with the License.
# You may obtain a copy of the License at
#
#    http://www.apache.org/licenses/LICENSE-2.0
#
# Unless required by applicable law or agreed to in writing, software
# distributed under the License is distributed on an "AS IS" BASIS,
# WITHOUT WARRANTIES OR CONDITIONS OF ANY KIND, either express or
# implied.
# See the License for the specific language governing permissions and
# limitations under the License.

import sys

import cffi

import pytest

from cryptography import utils
from cryptography.exceptions import UnsupportedAlgorithm, InternalError
from cryptography.hazmat.backends.openssl.backend import backend, Backend
from cryptography.hazmat.primitives import interfaces, hashes
from cryptography.hazmat.primitives.ciphers import Cipher
from cryptography.hazmat.primitives.ciphers.algorithms import AES
from cryptography.hazmat.primitives.ciphers.modes import CBC


if sys.platform != "win32":
    libraries = ["crypto", "ssl"]
else:  # pragma: no cover
    libraries = ["libeay32", "ssleay32", "advapi32"]

ffi = cffi.FFI()

ffi.cdef("""
static const char *const Cryptography_faux_engine_name;
static const char *const Cryptography_faux_engine_id;
int Cryptography_add_faux_engine(void);
""")
dummy_engine = ffi.verify(
    source="""
        #include <openssl/engine.h>
        #include <string.h>
        static const char *const Cryptography_faux_engine_name="faux_engine";
        static const char *const Cryptography_faux_engine_id="faux";
        static int faux_bytes(unsigned char *buffer, int size) {
            memset(buffer, 1, size);
            return 1;
        }
        static int faux_status(void) { return 1; }
        static int faux_init(ENGINE *e) { return 1; }
        static int faux_finish(ENGINE *e) { return 1; }
        static RAND_METHOD faux_rand = {
            NULL,
            faux_bytes,
            NULL,
            NULL,
            faux_bytes,
            faux_status,
        };

        int Cryptography_add_faux_engine(void) {
            ENGINE *e = ENGINE_new();
            if (e == NULL) {
                return 0;
            }
            if(!ENGINE_set_id(e, Cryptography_faux_engine_id) ||
                    !ENGINE_set_name(e, Cryptography_faux_engine_name) ||
                    !ENGINE_set_RAND(e, &faux_rand) ||
                    !ENGINE_set_init_function(e, faux_init) ||
                    !ENGINE_set_finish_function(e, faux_finish)) {
                return 0;
            }
            if (!ENGINE_add(e)) {
                ENGINE_free(e);
                return 0;
            }
            if (!ENGINE_free(e)) {
                return 0;
            }

            return 1;
        }
    """,
    libraries=libraries
)


def activate_dummy_engine():
    current_rand = backend._lib.ENGINE_get_default_RAND()
    assert current_rand != backend._ffi.NULL
    name = backend._lib.ENGINE_get_name(current_rand)
    assert name != backend._ffi.NULL
    assert name != dummy_engine.Cryptography_faux_engine_name
    res = backend._lib.ENGINE_finish(current_rand)
    assert res == 1
    e = backend._lib.ENGINE_by_id(dummy_engine.Cryptography_faux_engine_id)
    assert e != backend._ffi.NULL
    res = backend._lib.ENGINE_init(e)
    assert res == 1
    res = backend._lib.ENGINE_set_default_RAND(e)
    assert res == 1
    res = backend._lib.ENGINE_finish(e)
    assert res == 1
    res = backend._lib.ENGINE_free(e)
    assert res == 1
    # this resets the RNG to use the new engine
    backend._lib.RAND_cleanup()


def deactivate_dummy_engine():
    e = backend._lib.ENGINE_get_default_RAND()
    if e != backend._ffi.NULL:
        name = backend._lib.ENGINE_get_name(e)
        assert name != backend._ffi.NULL
        if name == dummy_engine.Cryptography_faux_engine_name:
            backend._lib.ENGINE_unregister_RAND(e)
            backend._lib.RAND_cleanup()
        res = backend._lib.ENGINE_finish(e)
        assert res == 1


@utils.register_interface(interfaces.Mode)
class DummyMode(object):
    name = "dummy-mode"

    def validate_for_algorithm(self, algorithm):
        pass


@utils.register_interface(interfaces.CipherAlgorithm)
class DummyCipher(object):
    name = "dummy-cipher"


class TestOpenSSL(object):
    def test_backend_exists(self):
        assert backend

    def test_openssl_version_text(self):
        """
        This test checks the value of OPENSSL_VERSION_TEXT.

        Unfortunately, this define does not appear to have a
        formal content definition, so for now we'll test to see
        if it starts with OpenSSL as that appears to be true
        for every OpenSSL.
        """
        assert backend.openssl_version_text().startswith("OpenSSL")

    def test_supports_cipher(self):
        assert backend.cipher_supported(None, None) is False

    def test_register_duplicate_cipher_adapter(self):
        with pytest.raises(ValueError):
            backend.register_cipher_adapter(AES, CBC, None)

    @pytest.mark.parametrize("mode", [DummyMode(), None])
    def test_nonexistent_cipher(self, mode):
        b = Backend()
        b.register_cipher_adapter(
            DummyCipher,
            type(mode),
            lambda backend, cipher, mode: backend._ffi.NULL
        )
        cipher = Cipher(
            DummyCipher(), mode, backend=b,
        )
        with pytest.raises(UnsupportedAlgorithm):
            cipher.encryptor()

    def test_handle_unknown_error(self):
        with pytest.raises(InternalError):
            backend._handle_error_code(0)

        backend._lib.ERR_put_error(backend._lib.ERR_LIB_EVP, 0, 0,
                                   b"test_openssl.py", -1)
        with pytest.raises(InternalError):
            backend._handle_error(None)

        backend._lib.ERR_put_error(
            backend._lib.ERR_LIB_EVP,
            backend._lib.EVP_F_EVP_ENCRYPTFINAL_EX,
            0,
            b"test_openssl.py",
            -1
        )
        with pytest.raises(InternalError):
            backend._handle_error(None)

        backend._lib.ERR_put_error(
            backend._lib.ERR_LIB_EVP,
            backend._lib.EVP_F_EVP_DECRYPTFINAL_EX,
            0,
            b"test_openssl.py",
            -1
        )
        with pytest.raises(InternalError):
            backend._handle_error(None)

    def test_handle_multiple_errors(self):
        for i in range(10):
            backend._lib.ERR_put_error(backend._lib.ERR_LIB_EVP, 0, 0,
                                       b"test_openssl.py", -1)

        assert backend._lib.ERR_peek_error() != 0

        with pytest.raises(InternalError):
            backend._handle_error(None)

        assert backend._lib.ERR_peek_error() == 0

    def test_openssl_error_string(self):
        backend._lib.ERR_put_error(
            backend._lib.ERR_LIB_EVP,
            backend._lib.EVP_F_EVP_DECRYPTFINAL_EX,
            0,
            b"test_openssl.py",
            -1
        )

        with pytest.raises(InternalError) as exc:
            backend._handle_error(None)

        assert (
            "digital envelope routines:"
            "EVP_DecryptFinal_ex:digital envelope routines" in str(exc)
        )

    def test_ssl_ciphers_registered(self):
        meth = backend._lib.TLSv1_method()
        ctx = backend._lib.SSL_CTX_new(meth)
        assert ctx != backend._ffi.NULL
        backend._lib.SSL_CTX_free(ctx)

    def test_evp_ciphers_registered(self):
        cipher = backend._lib.EVP_get_cipherbyname(b"aes-256-cbc")
        assert cipher != backend._ffi.NULL

    def test_error_strings_loaded(self):
        # returns a value in a static buffer
        err = backend._lib.ERR_error_string(101183626, backend._ffi.NULL)
        assert backend._ffi.string(err) == (
            b"error:0607F08A:digital envelope routines:EVP_EncryptFinal_ex:"
            b"data not multiple of block length"
        )

<<<<<<< HEAD
    # This test is not in the next class because to check if it's really
    # default we don't want to run the setup_method before it
    def test_osrandom_engine_is_default(self):
        e = backend._lib.ENGINE_get_default_RAND()
        name = backend._lib.ENGINE_get_name(e)
        assert name == backend._lib.Cryptography_osrandom_engine_name
        res = backend._lib.ENGINE_free(e)
        assert res == 1


class TestOpenSSLRandomEngine(object):
    @classmethod
    def setup_class(cls):
        # add the faux engine to the list of available engines
        res = dummy_engine.Cryptography_add_faux_engine()
        assert res == 1

    def teardown_method(self, method):
        # we need to reset state to being default. backend is a shared global
        # for all these tests.
        deactivate_dummy_engine()
        backend.activate_osrandom_engine()
        current_default = backend._lib.ENGINE_get_default_RAND()
        name = backend._lib.ENGINE_get_name(current_default)
        assert name == backend._lib.Cryptography_osrandom_engine_name

    def test_osrandom_sanity_check(self):
        # This test serves as a check against catastrophic failure.
        buf = backend._ffi.new("char[]", 500)
        res = backend._lib.RAND_bytes(buf, 500)
        assert res == 1
        assert backend._ffi.buffer(buf)[:] != "\x00" * 500

    def test_activate_osrandom_already_default(self):
        e = backend._lib.ENGINE_get_default_RAND()
        name = backend._lib.ENGINE_get_name(e)
        assert name == backend._lib.Cryptography_osrandom_engine_name
        res = backend._lib.ENGINE_free(e)
        assert res == 1
        backend.activate_osrandom_engine()
        e = backend._lib.ENGINE_get_default_RAND()
        name = backend._lib.ENGINE_get_name(e)
        assert name == backend._lib.Cryptography_osrandom_engine_name
        res = backend._lib.ENGINE_free(e)
        assert res == 1

    def test_deactivate_osrandom_engine_nothing_registered(self):
        backend.deactivate_osrandom_engine()
        e = backend._lib.ENGINE_get_default_RAND()
        assert e == backend._ffi.NULL
        backend.deactivate_osrandom_engine()
        e = backend._lib.ENGINE_get_default_RAND()
        assert e == backend._ffi.NULL

    def test_deactivate_osrandom_engine(self):
        e = backend._lib.ENGINE_get_default_RAND()
        assert e != backend._ffi.NULL
        name = backend._lib.ENGINE_get_name(e)
        assert name == backend._lib.Cryptography_osrandom_engine_name
        res = backend._lib.ENGINE_free(e)
        assert res == 1
        backend.deactivate_osrandom_engine()
        e = backend._lib.ENGINE_get_default_RAND()
        assert e == backend._ffi.NULL

    def test_activate_osrandom_no_default(self):
        backend.deactivate_osrandom_engine()
        e = backend._lib.ENGINE_get_default_RAND()
        assert e == backend._ffi.NULL
        backend.activate_osrandom_engine()
        e = backend._lib.ENGINE_get_default_RAND()
        name = backend._lib.ENGINE_get_name(e)
        assert name == backend._lib.Cryptography_osrandom_engine_name
        res = backend._lib.ENGINE_free(e)
        assert res == 1

    def test_deactivate_osrandom_other_engine_default(self):
        activate_dummy_engine()
        default = backend._lib.ENGINE_get_default_RAND()
        default_name = backend._lib.ENGINE_get_name(default)
        assert default_name == dummy_engine.Cryptography_faux_engine_name
        res = backend._lib.ENGINE_finish(default)
        assert res == 1
        backend.deactivate_osrandom_engine()
        current_default = backend._lib.ENGINE_get_default_RAND()
        name = backend._lib.ENGINE_get_name(current_default)
        assert name == dummy_engine.Cryptography_faux_engine_name
        res = backend._lib.ENGINE_finish(current_default)
        assert res == 1

    def test_activate_osrandom_other_engine_default(self):
        activate_dummy_engine()
        default = backend._lib.ENGINE_get_default_RAND()
        default_name = backend._lib.ENGINE_get_name(default)
        assert default_name == dummy_engine.Cryptography_faux_engine_name
        res = backend._lib.ENGINE_finish(default)
        assert res == 1
        backend.activate_osrandom_engine()
        current_default = backend._lib.ENGINE_get_default_RAND()
        name = backend._lib.ENGINE_get_name(current_default)
        assert name == backend._lib.Cryptography_osrandom_engine_name
        res = backend._lib.ENGINE_finish(current_default)
        assert res == 1
=======
    def test_derive_pbkdf2_raises_unsupported_on_old_openssl(self):
        if backend.pbkdf2_hmac_supported(hashes.SHA256()):
            pytest.skip("Requires an older OpenSSL")
        with pytest.raises(UnsupportedAlgorithm):
            backend.derive_pbkdf2_hmac(hashes.SHA256(), 10, b"", 1000, b"")
>>>>>>> f970eaa6
<|MERGE_RESOLUTION|>--- conflicted
+++ resolved
@@ -246,7 +246,12 @@
             b"data not multiple of block length"
         )
 
-<<<<<<< HEAD
+    def test_derive_pbkdf2_raises_unsupported_on_old_openssl(self):
+        if backend.pbkdf2_hmac_supported(hashes.SHA256()):
+            pytest.skip("Requires an older OpenSSL")
+        with pytest.raises(UnsupportedAlgorithm):
+            backend.derive_pbkdf2_hmac(hashes.SHA256(), 10, b"", 1000, b"")
+
     # This test is not in the next class because to check if it's really
     # default we don't want to run the setup_method before it
     def test_osrandom_engine_is_default(self):
@@ -349,11 +354,4 @@
         name = backend._lib.ENGINE_get_name(current_default)
         assert name == backend._lib.Cryptography_osrandom_engine_name
         res = backend._lib.ENGINE_finish(current_default)
-        assert res == 1
-=======
-    def test_derive_pbkdf2_raises_unsupported_on_old_openssl(self):
-        if backend.pbkdf2_hmac_supported(hashes.SHA256()):
-            pytest.skip("Requires an older OpenSSL")
-        with pytest.raises(UnsupportedAlgorithm):
-            backend.derive_pbkdf2_hmac(hashes.SHA256(), 10, b"", 1000, b"")
->>>>>>> f970eaa6
+        assert res == 1